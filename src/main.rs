<<<<<<< HEAD
use std::{ fs, io };
use std::collections::HashSet;
use std::fs::DirEntry;
use std::path::Path;
use std::sync::Mutex;
use lazy_static::lazy_static;
use rayon::prelude::{ IntoParallelRefIterator, ParallelIterator };
use thiserror::Error;
use phf::phf_map;
use std::arch::global_asm;

mod api;
=======
mod logging;
>>>>>>> 4fd4f96b
mod cpi_actions;
mod api;
pub mod proposal;
use anyhow::Result;
#[tokio::main]
async fn main() -> Result<()>{
    ez_logging::init()?;
    cpi_actions::test();
    api::init();

    //let input_dir: &str = "./";
    //try_compile(input_dir).expect("Could not compile");
    api::launch_rocket().await;
    Ok(())
}<|MERGE_RESOLUTION|>--- conflicted
+++ resolved
@@ -1,19 +1,4 @@
-<<<<<<< HEAD
-use std::{ fs, io };
-use std::collections::HashSet;
-use std::fs::DirEntry;
-use std::path::Path;
-use std::sync::Mutex;
-use lazy_static::lazy_static;
-use rayon::prelude::{ IntoParallelRefIterator, ParallelIterator };
-use thiserror::Error;
-use phf::phf_map;
-use std::arch::global_asm;
-
-mod api;
-=======
 mod logging;
->>>>>>> 4fd4f96b
 mod cpi_actions;
 mod api;
 pub mod proposal;
@@ -22,7 +7,6 @@
 async fn main() -> Result<()>{
     ez_logging::init()?;
     cpi_actions::test();
-    api::init();
 
     //let input_dir: &str = "./";
     //try_compile(input_dir).expect("Could not compile");
